--- conflicted
+++ resolved
@@ -2,12 +2,7 @@
 
 import numpy as np
 import yaml
-<<<<<<< HEAD
-from sklearn.cluster import KMeans
-from vrad.data.analysis import Analysis
-=======
 
->>>>>>> d4d85717
 from vrad.data.io import IO
 from vrad.data.manipulation import Manipulation
 from vrad.data.tf import TensorFlowDataset
