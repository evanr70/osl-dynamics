"""Classes for simulating Hidden Markov Models (HMMs).

"""

import logging
from typing import Union

import numpy as np
<<<<<<< HEAD
from dynemo.array_ops import get_one_hot
from dynemo.simulation import MAR, MVN, SingleSine, Simulation
from dynemo.simulation._hsmm import HSMM
=======
from dynemo.array_ops import get_one_hot, cov2corr
from dynemo.simulation import MAR, MS_MVN, MVN, SingleSine, Simulation
>>>>>>> 6be62a03

_logger = logging.getLogger("DyNeMo")


class HMM:
    """HMM base class.

    Contains the transition probability matrix.

    Parameters
    ----------
    trans_prob : np.ndarray or str
        Transition probability matrix as a numpy array or a str ('sequence',
        'uniform') to generate a transition probability matrix.
    stay_prob : float
        Used to generate the transition probability matrix is trans_prob is a str.
        Optional.
    n_modes : int
        Number of modes. Needed when trans_prob is a str to construct the
        transition probability matrix. Optional.
    random_seed : int
        Seed for random number generator. Optional.
    """

    def __init__(
        self,
        trans_prob: Union[np.ndarray, str],
        stay_prob: float = None,
        n_modes: int = None,
        random_seed: int = None,
    ):

        if isinstance(trans_prob, list):
            trans_prob = np.ndarray(trans_prob)

        if isinstance(trans_prob, np.ndarray):
            # Don't need to generate the transition probability matrix

            if trans_prob.ndim != 2:
                raise ValueError("trans_prob must be a 2D array.")

            if trans_prob.shape[0] != trans_prob.shape[1]:
                raise ValueError("trans_prob must be a square matrix.")

            # Check the rows of the transition probability matrix sum to one
            # We allow a small error (1e-12) because of rounding errors
            row_sums = trans_prob.sum(axis=1)
            col_sums = trans_prob.sum(axis=0)
            ones = np.ones(trans_prob.shape[0])
            if np.any(abs(row_sums - ones) > 1e-12):
                if np.all(abs(col_sums - ones) < 1e-12):
                    trans_prob = trans_prob.T
                    _logger.warning(
                        "Rows of trans_prob matrix must sum to 1. Transpose taken."
                    )
                else:
                    raise ValueError("Rows of trans_prob must sum to 1.")

            self.trans_prob = trans_prob

        elif isinstance(trans_prob, str):
            # We generate the transition probability matrix

            # Validation
            if trans_prob not in ["sequence", "uniform"]:
                raise ValueError(
                    "trans_prob must be a np.array, 'sequence' or 'uniform'."
                )

            # Special case of there being only one mode
            if n_modes == 1:
                self.trans_prob = np.ones([1, 1])

            # Sequential transition probability matrix
            elif trans_prob == "sequence":
                if stay_prob is None or n_modes is None:
                    raise ValueError(
                        "If trans_prob is 'sequence', stay_prob and n_modes "
                        + "must be passed."
                    )
                self.trans_prob = self.construct_sequence_trans_prob(stay_prob, n_modes)

            # Uniform transition probability matrix
            elif trans_prob == "uniform":
                if n_modes is None:
                    raise ValueError(
                        "If trans_prob is 'uniform', n_modes must be passed."
                    )
                if stay_prob is None:
                    stay_prob = 1.0 / n_modes
                self.trans_prob = self.construct_uniform_trans_prob(stay_prob, n_modes)

        elif trans_prob is None and n_modes == 1:
            self.trans_prob = np.ones([1, 1])

        # Infer number of modes from the transition probability matrix
        self.n_modes = self.trans_prob.shape[0]

        # Setup random number generator
        self._rng = np.random.default_rng(random_seed)

    @staticmethod
    def construct_sequence_trans_prob(stay_prob, n_modes):
        trans_prob = np.zeros([n_modes, n_modes])
        np.fill_diagonal(trans_prob, stay_prob)
        np.fill_diagonal(trans_prob[:, 1:], 1 - stay_prob)
        trans_prob[-1, 0] = 1 - stay_prob
        return trans_prob

    @staticmethod
    def construct_uniform_trans_prob(stay_prob, n_modes):
        single_trans_prob = (1 - stay_prob) / (n_modes - 1)
        trans_prob = np.ones((n_modes, n_modes)) * single_trans_prob
        trans_prob[np.diag_indices(n_modes)] = stay_prob
        return trans_prob

    def generate_modes(self, n_samples):
        # Here the time course always start from mode 0
        rands = [
            iter(self._rng.choice(self.n_modes, size=n_samples, p=self.trans_prob[i]))
            for i in range(self.n_modes)
        ]
        modes = np.zeros(n_samples, int)
        for sample in range(1, n_samples):
            modes[sample] = next(rands[modes[sample - 1]])
        return get_one_hot(modes, n_modes=self.n_modes)


class HMM_MAR(Simulation):
    """Simulate an HMM with a multivariate autoregressive observation model.

    Parameters
    ----------
    n_samples : int
        Number of samples to draw from the model.
    trans_prob : np.ndarray or str
        Transition probability matrix as a numpy array or a str ('sequence',
        'uniform') to generate a transition probability matrix.
    coeffs : np.ndarray
        Array of MAR coefficients. Shape must be (n_modes, n_lags, n_channels,
        n_channels).
    covs : np.ndarray
        Variance of eps_t. Shape must be (n_modes, n_channels).
    stay_prob : float
        Used to generate the transition probability matrix is trans_prob is a str.
        Optional.
    random_seed : int
        Seed for random number generator. Optional.
    """

    def __init__(
        self,
        n_samples: int,
        trans_prob: Union[np.ndarray, str, None],
        coeffs: np.ndarray,
        covs: np.ndarray,
        stay_prob: float = None,
        random_seed: int = None,
    ):
        # Observation model
        self.obs_mod = MAR(
            coeffs=coeffs,
            covs=covs,
            random_seed=random_seed,
        )

        self.n_modes = self.obs_mod.n_modes
        self.n_channels = self.obs_mod.n_channels

        # HMM object
        # N.b. we use a different random seed to the observation model
        self.hmm = HMM(
            trans_prob=trans_prob,
            stay_prob=stay_prob,
            n_modes=self.n_modes,
            random_seed=random_seed if random_seed is None else random_seed + 1,
        )

        # Initialise base class
        super().__init__(n_samples=n_samples)

        # Simulate data
        self.mode_time_course = self.hmm.generate_modes(self.n_samples)
        self.time_series = self.obs_mod.simulate_data(self.mode_time_course)

    def __getattr__(self, attr):
        if attr in dir(self.obs_mod):
            return getattr(self.obs_mod, attr)
        elif attr in dir(self.hmm):
            return getattr(self.hmm, attr)
        else:
            raise AttributeError(f"No attribute called {attr}.")


class HMM_MVN(Simulation):
    """Simulate an HMM with a mulitvariate normal observation model.

    Parameters
    ----------
    n_samples : int
        Number of samples to draw from the model.
    trans_prob : np.ndarray or str
        Transition probability matrix as a numpy array or a str ('sequence',
        'uniform') to generate a transition probability matrix.
    means : np.ndarray or str
        Mean vector for each mode, shape should be (n_modes, n_channels).
        Either a numpy array or 'zero' or 'random'.
    covariances : np.ndarray or str
        Covariance matrix for each mode, shape should be (n_modes,
        n_channels, n_channels). Either a numpy array or 'random'.
    n_modes : int
        Number of modes.
    n_channels : int
        Number of channels.
    stay_prob : float
        Used to generate the transition probability matrix is trans_prob is a str.
        Optional.
    observation_error : float
        Standard deviation of the error added to the generated data.
    random_seed : int
        Seed for random number generator. Optional.
    """

    def __init__(
        self,
        n_samples: int,
        trans_prob: Union[np.ndarray, str, None],
        means: Union[np.ndarray, str],
        covariances: Union[np.ndarray, str],
        n_modes: int = None,
        n_channels: int = None,
        stay_prob: float = None,
        observation_error: float = 0.0,
        random_seed: int = None,
    ):
        # Observation model
        self.obs_mod = MVN(
            means=means,
            covariances=covariances,
            n_modes=n_modes,
            n_channels=n_channels,
            observation_error=observation_error,
            random_seed=random_seed,
        )

        self.n_modes = self.obs_mod.n_modes
        self.n_channels = self.obs_mod.n_channels

        # HMM object
        # N.b. we use a different random seed to the observation model
        self.hmm = HMM(
            trans_prob=trans_prob,
            stay_prob=stay_prob,
            n_modes=self.n_modes,
            random_seed=random_seed if random_seed is None else random_seed + 1,
        )

        # Initialise base class
        super().__init__(n_samples=n_samples)

        # Simulate data
        self.mode_time_course = self.hmm.generate_modes(self.n_samples)
        self.time_series = self.obs_mod.simulate_data(self.mode_time_course)

    def __getattr__(self, attr):
        if attr in dir(self.obs_mod):
            return getattr(self.obs_mod, attr)
        elif attr in dir(self.hmm):
            return getattr(self.hmm, attr)
        else:
            raise AttributeError(f"No attribute called {attr}.")

    def standardize(self):
        super().standardize()
<<<<<<< HEAD
        self.obs_mod.covariances /= np.outer(standard_deviations, standard_deviations)[
            np.newaxis, ...
        ]
=======
        self.obs_mod.covariances = cov2corr(self.obs_mod.covariances)


class MS_HMM_MVN(Simulation):
    """Simulate an HMM with a mulitvariate normal observation model.

    Multi-time-scale version of HMM_MVN.

    Parameters
    ----------
    n_samples : int
        Number of samples to draw from the model.
    trans_prob : np.ndarray or str
        Transition probability matrix as a numpy array or a str ('sequence',
        'uniform') to generate a transition probability matrix.
    means : np.ndarray or str
        Mean vector for each mode, shape should be (n_modes, n_channels).
        Either a numpy array or 'zero' or 'random'.
    covariances : np.ndarray or str
        Covariance matrix for each mode, shape should be (n_modes,
        n_channels, n_channels). Either a numpy array or 'random'.
    n_modes : int
        Number of modes.
    n_channels : int
        Number of channels.
    stay_prob : float
        Used to generate the transition probability matrix is trans_prob is a str.
        Optional.
    observation_error : float
        Standard deviation of the error added to the generated data.
    random_seed : int
        Seed for random number generator. Optional.
    fix_std: bool
        Do we want to remove dependency of loss function on standard deviation
        time course? Optional.
    uni_std: bool
        Do we want the same standard deviation across channels? Optional.
    """

    def __init__(
        self,
        n_samples: int,
        trans_prob: Union[np.ndarray, str, None],
        means: Union[np.ndarray, str],
        covariances: Union[np.ndarray, str],
        n_modes: int = None,
        n_channels: int = None,
        stay_prob: float = None,
        observation_error: float = 0.0,
        random_seed: int = None,
        fix_std: bool = False,
        uni_std: bool = False,
    ):
        # Observation model
        self.obs_mod = MS_MVN(
            means=means,
            covariances=covariances,
            n_modes=n_modes,
            n_channels=n_channels,
            observation_error=observation_error,
            random_seed=random_seed,
            uni_std=uni_std,
        )

        self.n_modes = self.obs_mod.n_modes
        self.n_channels = self.obs_mod.n_channels

        # HMM objects for sampling state time courses
        # N.b. we use a different random seed to the observation model
        self.alpha_hmm = HMM(
            trans_prob=trans_prob,
            stay_prob=stay_prob,
            n_modes=self.n_modes,
            random_seed=random_seed if random_seed is None else random_seed + 1,
        )
        self.beta_hmm = HMM(
            trans_prob=np.eye(self.n_modes) if fix_std else trans_prob,
            stay_prob=stay_prob,
            n_modes=self.n_modes,
            random_seed=random_seed if random_seed is None else random_seed + 2,
        )
        self.gamma_hmm = HMM(
            trans_prob=trans_prob,
            stay_prob=stay_prob,
            n_modes=self.n_modes,
            random_seed=random_seed if random_seed is None else random_seed + 3,
        )

        # Initialise base class
        super().__init__(n_samples=n_samples)

        # Simulate state time courses
        self.mode_time_course = np.array(
            [
                self.alpha_hmm.generate_modes(self.n_samples),
                self.beta_hmm.generate_modes(self.n_samples),
                self.gamma_hmm.generate_modes(self.n_samples),
            ]
        )

        # Simulate data
        self.time_series = self.obs_mod.simulate_data(self.mode_time_course)

    def __getattr__(self, attr):
        if attr in dir(self.obs_mod):
            return getattr(self.obs_mod, attr)
        else:
            raise AttributeError(f"No attribute called {attr}.")


>>>>>>> 6be62a03
class HierarchicalHMM_MVN(Simulation):
    """Hierarchical two-level HMM simulation.

    The bottom level HMMs share the same modes, i.e. have the same
    observation model. Only the transition probability matrix changes.

    Parameters
    ----------
    n_samples : int
        Number of samples to draw from the model.
    top_level_trans_prob : np.ndarray or str
        Transition probability matrix of the top level HMM, which
        selects the bottom level HMM at each time point. Used when
        top_level_hmm_type = 'hmm'
    bottom_level_trans_prob : list of np.ndarray or str
        Transitions probability matrices for the bottom level HMMs,
        which generate the observed data.
    means : np.ndarray or str
        Mean vector for each mode, shape should be (n_modes, n_channels).
        Either a numpy array or 'zero' or 'random'.
    covariances : np.ndarray or str
        Covariance matrix for each mode, shape should be (n_modes,
        n_channels, n_channels). Either a numpy array or 'random'.
    n_modes : int
        Number of modes.
    n_channels : int
        Number of channels.
    observation_error : float
        Standard deviation of random noise to be added to the observations.
    top_level_random_seed : int
        Random seed for generating the mode time course of the top level HMM.
    bottom_level_random_seeds : list of int
        Random seeds for the bottom level HMMs.
    data_random_seed : int
        Random seed for generating the observed data.
    top_level_stay_prob : float
        The stay_prob for the top level HMM. Used if top_level_trans_prob is 
        a str. Used when top_level_hmm_type = 'hmm'.
    bottom_level_stay_probs : list of float
        The list of stay_prob values for the bottom level HMMs. Used when the 
        correspondining entry in bottom_level_trans_prob is a str.
    top_level_hmm_type: str
        The type of HMM to use at the top level -- either hmm or hsmm.
    top_level_gamma_shape: float
        The shape parameter for the gamma distribution used by 
        the top level hmm when top_level_hmm_type = 'hsmm'.
    top_level_gamma_scale: float = None
        The scale parameter for the gamma distribution used by 
        the top level hmm when top_level_hmm_type = 'hsmm'.
    """

    def __init__(
        self,
        n_samples: int,
        top_level_trans_prob: np.ndarray,
        bottom_level_trans_probs: list,
        means: np.ndarray = None,
        covariances: np.ndarray = None,
        n_modes: int = None,
        n_channels: int = None,
        observation_error: float = 0.0,
        top_level_random_seed: int = None,
        bottom_level_random_seeds: list = None,
        data_random_seed: int = None,
        top_level_stay_prob: float = None,
        bottom_level_stay_probs: list = None,
        top_level_hmm_type: str = 'hmm',
        top_level_gamma_shape: float = None,
        top_level_gamma_scale: float = None
    ):
        # Observation model
        self.obs_mod = MVN(
            means=means,
            covariances=covariances,
            n_modes=n_modes,
            n_channels=n_channels,
            observation_error=observation_error,
            random_seed=data_random_seed,
        )

        self.n_modes = self.obs_mod.n_modes
        self.n_channels = self.obs_mod.n_channels

        if bottom_level_random_seeds is None:
            bottom_level_random_seeds = [None] * len(bottom_level_trans_probs)

        # Top level HMM
        # This will select the bottom level HMM at each time point
        if top_level_hmm_type.lower() == 'hmm':
            self.top_level_hmm = HMM(
                trans_prob=top_level_trans_prob,
                random_seed=top_level_random_seed,
                stay_prob=top_level_stay_prob,
                n_modes=len(bottom_level_trans_probs)
            )
        elif top_level_hmm_type.lower() == 'hsmm':
            self.top_level_hmm = HSMM(
                gamma_shape=top_level_gamma_shape,
                gamma_scale=top_level_gamma_scale,
                n_modes=len(bottom_level_trans_probs),
                random_seed=top_level_random_seed,
            )

        else:
            raise ValueError(f"Unsupported top_level_hmm_type: {top_level_hmm_type}")

        # The bottom level HMMs
        # These will generate the data
        self.n_bottom_level_hmms = len(bottom_level_trans_probs)
        self.bottom_level_hmms = [
            HMM(
                trans_prob=bottom_level_trans_probs[i],
                random_seed=bottom_level_random_seeds[i],
                stay_prob=bottom_level_stay_probs[i],
                n_modes=n_modes
            )
            for i in range(self.n_bottom_level_hmms)
        ]

        # Initialise base class
        super().__init__(n_samples=n_samples)

        # Simulate data
        self.mode_time_course = self.generate_modes(self.n_samples)
        self.time_series = self.obs_mod.simulate_data(self.mode_time_course)

    def __getattr__(self, attr):
        if attr in dir(self.obs_mod):
            return getattr(self.obs_mod, attr)
        elif attr in dir(self.hmm):
            return getattr(self.hmm, attr)
        else:
            raise AttributeError(f"No attribute called {attr}.")

    def generate_modes(self, n_samples):
        stc = np.empty([n_samples, self.n_modes])

        # Top level HMM to select the bottom level HMM at each time point
        top_level_stc = self.top_level_hmm.generate_modes(n_samples)

        # Generate mode time courses when each bottom level HMM is activate
        for i in range(self.n_bottom_level_hmms):
            time_points_active = np.argwhere(top_level_stc[:, i] == 1)[:, 0]
            stc[time_points_active] = self.bottom_level_hmms[i].generate_modes(
                n_samples
            )[: len(time_points_active)]

        return stc

    def standardize(self):
        super().standardize()
        self.obs_mod.covariances = cov2corr(self.obs_mod.covariances)


class HMM_Sine(Simulation):
    """Simulate an HMM with sine waves as the observation model.

    Parameters
    ----------
    n_samples : int
        Number of samples to draw from the model.
    trans_prob : np.ndarray or str
        Transition probability matrix as a numpy array or a str ('sequence',
        'uniform') to generate a transition probability matrix.
    amplitudes : np.ndarray
        Amplitude for the sine wave for each mode and channel.
        Shape must be (n_modes, n_channels).
    frequenices : np.ndarray
        Frequency for the sine wave for each mode and channel.
        Shape must be (n_modes, n_channels).
    sampling_frequency : float
        Sampling frequency in Hertz.
    covariances : np.ndarray
        Covariances for each mode. Shape must be (n_modes, n_channels)
        or (n_modes, n_channels, n_channels).
    stay_prob : float
        Used to generate the transition probability matrix is trans_prob is a str.
        Optional.
    observation_error : float
        Standard deviation of the error added to the generated data.
    random_seed : int
        Seed for random number generator. Optional.
    """

    def __init__(
        self,
        n_samples: int,
        trans_prob: Union[np.ndarray, str, None],
        amplitudes: np.ndarray,
        frequencies: np.ndarray,
        sampling_frequency: float,
        covariances: np.ndarray = None,
        stay_prob: float = None,
        observation_error: float = 0.0,
        random_seed: int = None,
    ):
        # Observation model
        self.obs_mod = SingleSine(
            amplitudes=amplitudes,
            frequencies=frequencies,
            sampling_frequency=sampling_frequency,
            covariances=covariances,
            observation_error=observation_error,
            random_seed=random_seed,
        )

        self.n_modes = self.obs_mod.n_modes
        self.n_channels = self.obs_mod.n_channels

        # HMM object
        # N.b. we use a different random seed to the observation model
        self.hmm = HMM(
            trans_prob=trans_prob,
            stay_prob=stay_prob,
            n_modes=self.n_modes,
            random_seed=random_seed if random_seed is None else random_seed + 1,
        )

        # Initialise base class
        super().__init__(n_samples=n_samples)

        # Simulate data
        self.mode_time_course = self.hmm.generate_modes(self.n_samples)
        self.time_series = self.obs_mod.simulate_data(self.mode_time_course)

    def __getattr__(self, attr):
        if attr in dir(self.obs_mod):
            return getattr(self.obs_mod, attr)
        elif attr in dir(self.hmm):
            return getattr(self.hmm, attr)
        else:
            raise AttributeError(f"No attribute called {attr}.")<|MERGE_RESOLUTION|>--- conflicted
+++ resolved
@@ -6,14 +6,10 @@
 from typing import Union
 
 import numpy as np
-<<<<<<< HEAD
-from dynemo.array_ops import get_one_hot
-from dynemo.simulation import MAR, MVN, SingleSine, Simulation
-from dynemo.simulation._hsmm import HSMM
-=======
 from dynemo.array_ops import get_one_hot, cov2corr
 from dynemo.simulation import MAR, MS_MVN, MVN, SingleSine, Simulation
->>>>>>> 6be62a03
+from dynemo.simulation._hsmm import HSMM
+
 
 _logger = logging.getLogger("DyNeMo")
 
@@ -288,11 +284,6 @@
 
     def standardize(self):
         super().standardize()
-<<<<<<< HEAD
-        self.obs_mod.covariances /= np.outer(standard_deviations, standard_deviations)[
-            np.newaxis, ...
-        ]
-=======
         self.obs_mod.covariances = cov2corr(self.obs_mod.covariances)
 
 
@@ -403,7 +394,6 @@
             raise AttributeError(f"No attribute called {attr}.")
 
 
->>>>>>> 6be62a03
 class HierarchicalHMM_MVN(Simulation):
     """Hierarchical two-level HMM simulation.
 
